--- conflicted
+++ resolved
@@ -1,94 +1,4 @@
 #include <iostream>
-<<<<<<< HEAD
-#include <string>
-#include <random>
-#include <fstream>
-#include <chrono>
-#include "Particle.hpp"
-#include "PSO.hpp"
-#include "ObjectiveFunction.hpp"
-
-/*  PSO parameters
-    Acceleration constants C1 & C2 */
-const double c1 = 2.0;  // Cognitive parameter
-const double c2 = 2.0;  // Social parameter
-
-/* Inertia weight */
-const double inertiaWeight = 0.5;
-
-using namespace std;
-using namespace chrono;
-
-
-int main(int argc, char* argv[]) {
-    /* Error catching for input */
-    if(argc != 5){
-        cout << "Usage: " << argv[0] << " <num_particles> <dimensions> <MaxIter> <objectiveFunction>" << endl;
-        return 1;
-    }
-
-    /* Convert arg strings to integers */
-    int num_particles = atoi(argv[1]);
-    int dimensions = atoi(argv[2]);
-    int max_iter = atoi(argv[3]);
-    string objFunc_name = argv[4];
- 
-    if(num_particles <= 0){
-        cout << "Error: Number of particles should be more than 0." << endl;
-        return 1;
-    }
-    else if(dimensions <= 0){
-        cout << "Error: Dimensions of the problem should be at least 1." << endl;
-        return 1;
-    }
-    else if(max_iter <= 0){
-        cout << "Error : the amount of iterations should be at least greater than 1." << endl;
-        return 1;
-    }
-
-    PSO_serial algorithm(dimensions, max_iter); //PSO init
-    vector<Particle> swarm;                     //Swarm init
-
-    /* Get bounds of obj_func */
-    const pair<double, double>* bounds = ObjectiveFunction::get_bounds(objFunc_name, dimensions);
-
-    function<double(double*, int)> objective_function = ObjectiveFunction::get_objective_function(objFunc_name);
-
-    /* Uniform dist in the bounds of the obj_func */
-    random_device rd;
-    mt19937 gen(rd());
-
-    /* Initialize the particles of the swarm. */
-    int best_index = 0;
-    for (int i = 0; i < num_particles; ++i) {
-        swarm.emplace_back(dimensions);
-
-        /* Init position, velocity & best position for each dimension */
-        for(int j = 0 ; j < dimensions; j++){
-            uniform_real_distribution<> dis_pos(bounds[0].first, bounds[0].second);
-            double v_max = 0.2 * (bounds[j].second - bounds[j].first);  // Clamping at 20% of the total range
-            uniform_real_distribution<> dis_vel(-v_max, v_max);
-            swarm.back().position[j] = dis_pos(gen);
-            swarm.back().velocity[j] = dis_vel(gen);
-            swarm.back().best_position[j] = swarm.back().position[j];
-
-        }
-        swarm.back().value = objective_function(swarm.back().position, dimensions);
-        swarm.back().best_value = swarm.back().value;
-
-        if(swarm.back().value < swarm[best_index].value){
-            best_index = i;
-        }
-    }
-    copy(swarm[best_index].position, swarm[best_index].position + dimensions, algorithm.global_best_position); // Init global best position
-    algorithm.global_best_sol = swarm[best_index].value;         
-
-    /* Time profiling */
-    const auto t0 = high_resolution_clock::now();
-    
-    /* Execute PSO(function , bounds of each dim , num particles , maxiter) */
-    algorithm.pso(objective_function, dimensions, bounds, swarm, num_particles, max_iter, inertiaWeight, c1, c2);
-=======
 #include <vector>
 #include <functional>
 #include <random>
@@ -159,7 +69,6 @@
     cin >> num_particles;
 
     PSOType pso;
->>>>>>> c5ed81c5
 
     {
         cout << "\n PSO initialization ..." << endl;
@@ -177,38 +86,6 @@
         cout << "\n Elapsed time for initialization: " << duration.count() << " ms" << endl;
     }
 
-<<<<<<< HEAD
-    /* Dealocate the bounds */
-    delete[] bounds;
-
-    /* OUTPUT */
-    ofstream file("../data/global_best_sol_history.csv");
-    for (int i = 0; i < max_iter; ++i) {
-        file << algorithm.global_best_sol_history[i] << endl;
-    }
-    file.close();
-
-
-    cout << "---------------------------Parameters----------------------------" << endl;
-    //cout << "PSO version: "<< "serial/parallel" << endl;
-    cout << "Objective function:   " << argv[4] << endl;
-    cout << "Number of dimensions: " << dimensions << endl;
-    cout << "Number of particles:  " << num_particles << endl;
-    cout << "Maximum iterations:   " << max_iter << endl;
-    cout << "\n-------------------------Hyperparameters-------------------------" << endl;
-    cout << "Constant inertia weight: " << inertiaWeight << endl;
-    cout << "Acceleration constant 1: " << c1 << endl;
-    cout << "Acceleration constant 2: " << c2 << endl;
-    cout << "\n----------------------------Solution-----------------------------" << endl;
-    cout << "Best Value     : " << algorithm.global_best_sol_history[max_iter-1] << endl;
-    cout << "Best Position  : ";
-    for (int i = 0; i < dimensions; ++i) { cout << algorithm.global_best_positions_history[max_iter-1][i] << " ";}
-    cout << endl;
-    cout <<  "\n----------------------------Profiling----------------------------" << endl;
-    cout << "Time for all iterations: " << dt << " [ms]" << " -> " << dt/1000.0 << " [s]" << " -> " << (dt/1000.0)/60.0 << " [min]" << endl;
-    cout << "Time for 1 iteration:    " << dt / max_iter << " [ms]" << endl;
-    cout << "Memory used:             " << sizeof(algorithm) << " [bytes]" << endl;
-=======
     {
         cout << "\n PSO solving ..." << endl;
         auto start = high_resolution_clock::now();
@@ -217,7 +94,6 @@
         auto duration = duration_cast<milliseconds>(stop - start);
         cout << "\n Elapsed time for solving: " << duration.count() << " ms" << endl;
     }
->>>>>>> c5ed81c5
 
     return 0;
 }