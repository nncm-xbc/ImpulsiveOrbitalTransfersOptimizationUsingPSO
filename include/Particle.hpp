#ifndef PARTICLE_HPP
#define PARTICLE_HPP

<<<<<<< HEAD
using namespace std;
=======
#include <iostream>
#include <vector>
#include <functional>
#include <random>
#include <cstddef>
>>>>>>> c5ed81c5

using namespace std;

template <typename T, typename Fun>
class Particle {
public:
<<<<<<< HEAD
    int dimensions;        // dim of problem
    double* position;      // position of particle
    double* velocity;      // velocity of particle
    double* best_position; // best position of particle
    double value;          // value of particle at current position 
    double best_value;     // best value of particle given a function

    /* Constructor */
    Particle(int dimensions) : dimensions(dimensions) {
        position = new double[dimensions];
        velocity = new double[dimensions];
        best_position = new double[dimensions];
    }

    /* Copy constructor */
    Particle(const Particle& other) : dimensions(other.dimensions) {
        position = new double[dimensions];
        velocity = new double[dimensions];
        best_position = new double[dimensions];
        copy(other.position, other.position + dimensions, position);
        copy(other.velocity, other.velocity + dimensions, velocity);
        copy(other.best_position, other.best_position + dimensions, best_position);
        value = other.value;
        best_value = other.best_value;
    }

    /* Copy operator */
    Particle& operator=(const Particle& other) {
        if (this != &other) {
            delete[] position;
            delete[] velocity;
            delete[] best_position;

            dimensions = other.dimensions;
            position = new double[dimensions];
            velocity = new double[dimensions];
            best_position = new double[dimensions];
            copy(other.position, other.position + dimensions, position);
            copy(other.velocity, other.velocity + dimensions, velocity);
            copy(other.best_position, other.best_position + dimensions, best_position);
            value = other.value;
            best_value = other.best_value;
        }
        return *this;
    }

    /* Destructor */ 
    ~Particle() {
        delete[] position;
        delete[] velocity;
        delete[] best_position;
    }
=======

    // Constructor
    Particle(const Fun& fun, const size_t& D);
    Particle() = default;

    // Setters
    void setPosition(const vector<T>& position);
    void setVelocity(const vector<T>& velocity);
    void setBestPosition(const vector<T>& best_position);
    void setValue(const T& value);
    void setBestValue(const T& best_value);

    // Getters
    vector<T>& getPosition();
    vector<T>& getVelocity();
    const vector<T>& getBestPosition() const;
    const T& getValue() const;
    const T& getBestValue() const;

    // Member function
    void info() const;

private:
    size_t _D{2}; // Problem dimension

    vector<T> _position;
    vector<T> _velocity;
    vector<T> _best_position;
    T _value;
    T _best_value;

    mt19937_64 _rng{random_device{}()};
    uniform_real_distribution<T> _dist_position{-32.0, 32.0}; // to be addressed
    uniform_real_distribution<T> _dist_velocity{-1.0, 1.0}; // to be addressed
>>>>>>> c5ed81c5
};

#endif // !PARTICLE_HPP<|MERGE_RESOLUTION|>--- conflicted
+++ resolved
@@ -1,75 +1,17 @@
 #ifndef PARTICLE_HPP
 #define PARTICLE_HPP
 
-<<<<<<< HEAD
-using namespace std;
-=======
 #include <iostream>
 #include <vector>
 #include <functional>
 #include <random>
 #include <cstddef>
->>>>>>> c5ed81c5
 
 using namespace std;
 
 template <typename T, typename Fun>
 class Particle {
 public:
-<<<<<<< HEAD
-    int dimensions;        // dim of problem
-    double* position;      // position of particle
-    double* velocity;      // velocity of particle
-    double* best_position; // best position of particle
-    double value;          // value of particle at current position 
-    double best_value;     // best value of particle given a function
-
-    /* Constructor */
-    Particle(int dimensions) : dimensions(dimensions) {
-        position = new double[dimensions];
-        velocity = new double[dimensions];
-        best_position = new double[dimensions];
-    }
-
-    /* Copy constructor */
-    Particle(const Particle& other) : dimensions(other.dimensions) {
-        position = new double[dimensions];
-        velocity = new double[dimensions];
-        best_position = new double[dimensions];
-        copy(other.position, other.position + dimensions, position);
-        copy(other.velocity, other.velocity + dimensions, velocity);
-        copy(other.best_position, other.best_position + dimensions, best_position);
-        value = other.value;
-        best_value = other.best_value;
-    }
-
-    /* Copy operator */
-    Particle& operator=(const Particle& other) {
-        if (this != &other) {
-            delete[] position;
-            delete[] velocity;
-            delete[] best_position;
-
-            dimensions = other.dimensions;
-            position = new double[dimensions];
-            velocity = new double[dimensions];
-            best_position = new double[dimensions];
-            copy(other.position, other.position + dimensions, position);
-            copy(other.velocity, other.velocity + dimensions, velocity);
-            copy(other.best_position, other.best_position + dimensions, best_position);
-            value = other.value;
-            best_value = other.best_value;
-        }
-        return *this;
-    }
-
-    /* Destructor */ 
-    ~Particle() {
-        delete[] position;
-        delete[] velocity;
-        delete[] best_position;
-    }
-=======
 
     // Constructor
     Particle(const Fun& fun, const size_t& D);
@@ -104,7 +46,6 @@
     mt19937_64 _rng{random_device{}()};
     uniform_real_distribution<T> _dist_position{-32.0, 32.0}; // to be addressed
     uniform_real_distribution<T> _dist_velocity{-1.0, 1.0}; // to be addressed
->>>>>>> c5ed81c5
 };
 
 #endif // !PARTICLE_HPP